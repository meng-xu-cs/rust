--- conflicted
+++ resolved
@@ -2533,7 +2533,6 @@
 }
 
 #[test]
-<<<<<<< HEAD
 /// See issue#146183 and issue#146940
 fn compare_path_like_to_str_like() {
     let path_buf = PathBuf::from("x");
@@ -2547,10 +2546,6 @@
     assert!("x" == &path_buf);
     assert!(path_buf == s);
     assert!(s == path_buf);
-=======
-/// See issue#146183
-fn compare_path_to_str() {
-    assert!(&PathBuf::from("x") == "x");
 }
 
 #[test]
@@ -2582,5 +2577,4 @@
         assert_eq!(Path::new("c:..\\").trim_trailing_sep().as_os_str(), OsStr::new("c:.."));
         assert_eq!(Path::new("c:..\\\\").trim_trailing_sep().as_os_str(), OsStr::new("c:.."));
     }
->>>>>>> 7ce8e289
 }