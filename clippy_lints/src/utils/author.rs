<<<<<<< HEAD
use clippy_utils::{MaybePath, get_attr, higher, path_def_id};
=======
use clippy_utils::{MaybePath, get_attr, higher, path_def_id, sym};
>>>>>>> 03ba508d
use itertools::Itertools;
use rustc_ast::LitIntType;
use rustc_ast::ast::{LitFloatType, LitKind};
use rustc_data_structures::fx::FxHashMap;
use rustc_hir::def_id::DefId;
use rustc_hir::{
    self as hir, BindingMode, CaptureBy, Closure, ClosureKind, ConstArg, ConstArgKind, CoroutineKind, ExprKind,
    FnRetTy, HirId, Lit, PatExprKind, PatKind, QPath, StmtKind, StructTailExpr,
};
use rustc_lint::{LateContext, LateLintPass, LintContext};
use rustc_session::declare_lint_pass;
use rustc_span::symbol::{Ident, Symbol};
use std::cell::Cell;
use std::fmt::{Display, Formatter};

declare_lint_pass!(
    /// ### What it does
    /// Generates clippy code that detects the offending pattern
    ///
    /// ### Example
    /// ```rust,ignore
    /// // ./tests/ui/my_lint.rs
    /// fn foo() {
    ///     // detect the following pattern
    ///     #[clippy::author]
    ///     if x == 42 {
    ///         // but ignore everything from here on
    ///         #![clippy::author = "ignore"]
    ///     }
    ///     ()
    /// }
    /// ```
    ///
    /// Running `TESTNAME=ui/my_lint cargo uitest` will produce
    /// a `./tests/ui/new_lint.stdout` file with the generated code:
    ///
    /// ```rust,ignore
    /// // ./tests/ui/new_lint.stdout
    /// if ExprKind::If(ref cond, ref then, None) = item.kind
    ///     && let ExprKind::Binary(BinOp::Eq, ref left, ref right) = cond.kind
    ///     && let ExprKind::Path(ref path) = left.kind
    ///     && let ExprKind::Lit(ref lit) = right.kind
    ///     && let LitKind::Int(42, _) = lit.node
    /// {
    ///     // report your lint here
    /// }
    /// ```
    Author => []
);

/// Writes a line of output with indentation added
macro_rules! out {
    ($($t:tt)*) => {
        println!("    {}", format_args!($($t)*))
    };
}

/// The variables passed in are replaced with `&Binding`s where the `value` field is set
/// to the original value of the variable. The `name` field is set to the name of the variable
/// (using `stringify!`) and is adjusted to avoid duplicate names.
/// Note that the `Binding` may be printed directly to output the `name`.
macro_rules! bind {
    ($self:ident $(, $name:ident)+) => {
        $(let $name = & $self.bind(stringify!($name), $name);)+
    };
}

/// Transforms the given `Option<T>` variables into `OptionPat<Binding<T>>`.
/// This displays as `Some($name)` or `None` when printed. The name of the inner binding
/// is set to the name of the variable passed to the macro.
macro_rules! opt_bind {
    ($self:ident $(, $name:ident)+) => {
        $(let $name = OptionPat::new($name.map(|o| $self.bind(stringify!($name), o)));)+
    };
}

/// Creates a `Binding` that accesses the field of an existing `Binding`
macro_rules! field {
    ($binding:ident.$field:ident) => {
        &Binding {
            name: $binding.name.to_string() + stringify!(.$field),
            value: $binding.value.$field,
        }
    };
}

/// Print a condition of a let chain, `chain!(self, "let Some(x) = y")` will print
/// `if let Some(x) = y` on the first call and `    && let Some(x) = y` thereafter
macro_rules! chain {
    ($self:ident, $($t:tt)*) => {
        if $self.first.take() {
            println!("if {}", format_args!($($t)*));
        } else {
            println!("    && {}", format_args!($($t)*));
        }
    }
}

impl<'tcx> LateLintPass<'tcx> for Author {
    fn check_item(&mut self, cx: &LateContext<'tcx>, item: &'tcx hir::Item<'_>) {
        check_item(cx, item.hir_id());
    }

    fn check_impl_item(&mut self, cx: &LateContext<'tcx>, item: &'tcx hir::ImplItem<'_>) {
        check_item(cx, item.hir_id());
    }

    fn check_trait_item(&mut self, cx: &LateContext<'tcx>, item: &'tcx hir::TraitItem<'_>) {
        check_item(cx, item.hir_id());
    }

    fn check_arm(&mut self, cx: &LateContext<'tcx>, arm: &'tcx hir::Arm<'_>) {
        check_node(cx, arm.hir_id, |v| {
            v.arm(&v.bind("arm", arm));
        });
    }

    fn check_expr(&mut self, cx: &LateContext<'tcx>, expr: &'tcx hir::Expr<'_>) {
        check_node(cx, expr.hir_id, |v| {
            v.expr(&v.bind("expr", expr));
        });
    }

    fn check_stmt(&mut self, cx: &LateContext<'tcx>, stmt: &'tcx hir::Stmt<'_>) {
        match stmt.kind {
            StmtKind::Expr(e) | StmtKind::Semi(e) if has_attr(cx, e.hir_id) => return,
            _ => {},
        }
        check_node(cx, stmt.hir_id, |v| {
            v.stmt(&v.bind("stmt", stmt));
        });
    }
}

fn check_item(cx: &LateContext<'_>, hir_id: HirId) {
    if let Some(body) = cx.tcx.hir_maybe_body_owned_by(hir_id.expect_owner().def_id) {
        check_node(cx, hir_id, |v| {
            v.expr(&v.bind("expr", body.value));
        });
    }
}

fn check_node(cx: &LateContext<'_>, hir_id: HirId, f: impl Fn(&PrintVisitor<'_, '_>)) {
    if has_attr(cx, hir_id) {
        f(&PrintVisitor::new(cx));
        println!("{{");
        println!("    // report your lint here");
        println!("}}");
    }
}

fn paths_static_name(cx: &LateContext<'_>, id: DefId) -> String {
    cx.get_def_path(id)
        .iter()
        .map(Symbol::as_str)
        .filter(|s| !s.starts_with('<'))
        .join("_")
        .to_uppercase()
}

struct Binding<T> {
    name: String,
    value: T,
}

impl<T> Display for Binding<T> {
    fn fmt(&self, f: &mut Formatter<'_>) -> std::fmt::Result {
        f.write_str(&self.name)
    }
}

struct OptionPat<T> {
    pub opt: Option<T>,
}

impl<T> OptionPat<T> {
    fn new(opt: Option<T>) -> Self {
        Self { opt }
    }

    fn if_some(&self, f: impl Fn(&T)) {
        if let Some(t) = &self.opt {
            f(t);
        }
    }
}

impl<T: Display> Display for OptionPat<T> {
    fn fmt(&self, f: &mut Formatter<'_>) -> std::fmt::Result {
        match &self.opt {
            None => f.write_str("None"),
            Some(node) => write!(f, "Some({node})"),
        }
    }
}

struct PrintVisitor<'a, 'tcx> {
    cx: &'a LateContext<'tcx>,
    /// Fields are the current index that needs to be appended to pattern
    /// binding names
    ids: Cell<FxHashMap<&'static str, u32>>,
    /// Currently at the first condition in the if chain
    first: Cell<bool>,
}

#[allow(clippy::unused_self)]
impl<'a, 'tcx> PrintVisitor<'a, 'tcx> {
    fn new(cx: &'a LateContext<'tcx>) -> Self {
        Self {
            cx,
            ids: Cell::default(),
            first: Cell::new(true),
        }
    }

    fn next(&self, s: &'static str) -> String {
        let mut ids = self.ids.take();
        let out = match *ids.entry(s).and_modify(|n| *n += 1).or_default() {
            // first usage of the name, use it as is
            0 => s.to_string(),
            // append a number starting with 1
            n => format!("{s}{n}"),
        };
        self.ids.set(ids);
        out
    }

    fn bind<T>(&self, name: &'static str, value: T) -> Binding<T> {
        let name = self.next(name);
        Binding { name, value }
    }

    fn option<T: Copy>(&self, option: &Binding<Option<T>>, name: &'static str, f: impl Fn(&Binding<T>)) {
        match option.value {
            None => chain!(self, "{option}.is_none()"),
            Some(value) => {
                let value = &self.bind(name, value);
                chain!(self, "let Some({value}) = {option}");
                f(value);
            },
        }
    }

    fn slice<T>(&self, slice: &Binding<&[T]>, f: impl Fn(&Binding<&T>)) {
        if slice.value.is_empty() {
            chain!(self, "{slice}.is_empty()");
        } else {
            chain!(self, "{slice}.len() == {}", slice.value.len());
            for (i, value) in slice.value.iter().enumerate() {
                let name = format!("{slice}[{i}]");
                f(&Binding { name, value });
            }
        }
    }

    fn destination(&self, destination: &Binding<hir::Destination>) {
        self.option(field!(destination.label), "label", |label| {
            self.ident(field!(label.ident));
        });
    }

    fn ident(&self, ident: &Binding<Ident>) {
        chain!(self, "{ident}.as_str() == {:?}", ident.value.as_str());
    }

    fn symbol(&self, symbol: &Binding<Symbol>) {
        chain!(self, "{symbol}.as_str() == {:?}", symbol.value.as_str());
    }

    fn qpath<'p>(&self, qpath: &Binding<&QPath<'_>>, has_hir_id: &Binding<&impl MaybePath<'p>>) {
        if let QPath::LangItem(lang_item, ..) = *qpath.value {
            chain!(self, "matches!({qpath}, QPath::LangItem(LangItem::{lang_item:?}, _))");
        } else if let Some(def_id) = self.cx.qpath_res(qpath.value, has_hir_id.value.hir_id()).opt_def_id()
            && !def_id.is_local()
        {
            bind!(self, def_id);
            chain!(
                self,
                "let Some({def_id}) = cx.qpath_res({qpath}, {has_hir_id}.hir_id).opt_def_id()"
            );
            if let Some(name) = self.cx.tcx.get_diagnostic_name(def_id.value) {
                chain!(self, "cx.tcx.is_diagnostic_item(sym::{name}, {def_id})");
            } else {
                chain!(
                    self,
                    "paths::{}.matches(cx, {def_id}) // Add the path to `clippy_utils::paths` if needed",
                    paths_static_name(self.cx, def_id.value)
                );
            }
        }
    }

    fn maybe_path<'p>(&self, path: &Binding<&impl MaybePath<'p>>) {
        if let Some(id) = path_def_id(self.cx, path.value)
            && !id.is_local()
        {
            if let Some(lang) = self.cx.tcx.lang_items().from_def_id(id) {
                chain!(self, "is_path_lang_item(cx, {path}, LangItem::{}", lang.name());
            } else if let Some(name) = self.cx.tcx.get_diagnostic_name(id) {
                chain!(self, "is_path_diagnostic_item(cx, {path}, sym::{name})");
            } else {
                chain!(
                    self,
                    "paths::{}.matches_path(cx, {path}) // Add the path to `clippy_utils::paths` if needed",
                    paths_static_name(self.cx, id)
                );
            }
        }
    }

    fn const_arg(&self, const_arg: &Binding<&ConstArg<'_>>) {
        match const_arg.value.kind {
            ConstArgKind::Path(ref qpath) => {
                bind!(self, qpath);
                chain!(self, "let ConstArgKind::Path(ref {qpath}) = {const_arg}.kind");
            },
            ConstArgKind::Anon(anon_const) => {
                bind!(self, anon_const);
                chain!(self, "let ConstArgKind::Anon({anon_const}) = {const_arg}.kind");
                self.body(field!(anon_const.body));
            },
            ConstArgKind::Infer(..) => chain!(self, "let ConstArgKind::Infer(..) = {const_arg}.kind"),
        }
    }

    fn lit(&self, lit: &Binding<&Lit>) {
        let kind = |kind| chain!(self, "let LitKind::{kind} = {lit}.node");
        macro_rules! kind {
            ($($t:tt)*) => (kind(format_args!($($t)*)));
        }

        match lit.value.node {
            LitKind::Bool(val) => kind!("Bool({val:?})"),
            LitKind::Char(c) => kind!("Char({c:?})"),
            LitKind::Err(_) => kind!("Err"),
            LitKind::Byte(b) => kind!("Byte({b})"),
            LitKind::Int(i, suffix) => {
                let int_ty = match suffix {
                    LitIntType::Signed(int_ty) => format!("LitIntType::Signed(IntTy::{int_ty:?})"),
                    LitIntType::Unsigned(uint_ty) => format!("LitIntType::Unsigned(UintTy::{uint_ty:?})"),
                    LitIntType::Unsuffixed => String::from("LitIntType::Unsuffixed"),
                };
                kind!("Int({i}, {int_ty})");
            },
            LitKind::Float(_, suffix) => {
                let float_ty = match suffix {
                    LitFloatType::Suffixed(suffix_ty) => format!("LitFloatType::Suffixed(FloatTy::{suffix_ty:?})"),
                    LitFloatType::Unsuffixed => String::from("LitFloatType::Unsuffixed"),
                };
                kind!("Float(_, {float_ty})");
            },
            LitKind::ByteStr(ref vec, _) => {
                bind!(self, vec);
                kind!("ByteStr(ref {vec})");
                chain!(self, "let [{:?}] = **{vec}", vec.value);
            },
            LitKind::CStr(ref vec, _) => {
                bind!(self, vec);
                kind!("CStr(ref {vec})");
                chain!(self, "let [{:?}] = **{vec}", vec.value);
            },
            LitKind::Str(s, _) => {
                bind!(self, s);
                kind!("Str({s}, _)");
                self.symbol(s);
            },
        }
    }

    fn arm(&self, arm: &Binding<&hir::Arm<'_>>) {
        self.pat(field!(arm.pat));
        match arm.value.guard {
            None => chain!(self, "{arm}.guard.is_none()"),
            Some(expr) => {
                bind!(self, expr);
                chain!(self, "let Some({expr}) = {arm}.guard");
                self.expr(expr);
            },
        }
        self.expr(field!(arm.body));
    }

    #[allow(clippy::too_many_lines)]
    fn expr(&self, expr: &Binding<&hir::Expr<'_>>) {
        if let Some(higher::While { condition, body, .. }) = higher::While::hir(expr.value) {
            bind!(self, condition, body);
            chain!(
                self,
                "let Some(higher::While {{ condition: {condition}, body: {body} }}) \
                = higher::While::hir({expr})"
            );
            self.expr(condition);
            self.expr(body);
            return;
        }

        if let Some(higher::WhileLet {
            let_pat,
            let_expr,
            if_then,
            ..
        }) = higher::WhileLet::hir(expr.value)
        {
            bind!(self, let_pat, let_expr, if_then);
            chain!(
                self,
                "let Some(higher::WhileLet {{ let_pat: {let_pat}, let_expr: {let_expr}, if_then: {if_then} }}) \
                = higher::WhileLet::hir({expr})"
            );
            self.pat(let_pat);
            self.expr(let_expr);
            self.expr(if_then);
            return;
        }

        if let Some(higher::ForLoop { pat, arg, body, .. }) = higher::ForLoop::hir(expr.value) {
            bind!(self, pat, arg, body);
            chain!(
                self,
                "let Some(higher::ForLoop {{ pat: {pat}, arg: {arg}, body: {body}, .. }}) \
                = higher::ForLoop::hir({expr})"
            );
            self.pat(pat);
            self.expr(arg);
            self.expr(body);
            return;
        }

        let kind = |kind| chain!(self, "let ExprKind::{kind} = {expr}.kind");
        macro_rules! kind {
            ($($t:tt)*) => (kind(format_args!($($t)*)));
        }

        match expr.value.kind {
            ExprKind::Let(let_expr) => {
                bind!(self, let_expr);
                kind!("Let({let_expr})");
                self.pat(field!(let_expr.pat));
                if let Some(ty) = let_expr.value.ty {
                    bind!(self, ty);
                    chain!(self, "let Some({ty}) = {let_expr}.ty");
                    self.maybe_path(ty);
                }
                self.expr(field!(let_expr.init));
            },
            ExprKind::Array(elements) => {
                bind!(self, elements);
                kind!("Array({elements})");
                self.slice(elements, |e| self.expr(e));
            },
            ExprKind::Call(func, args) => {
                bind!(self, func, args);
                kind!("Call({func}, {args})");
                self.expr(func);
                self.slice(args, |e| self.expr(e));
            },
            ExprKind::MethodCall(method_name, receiver, args, _) => {
                bind!(self, method_name, receiver, args);
                kind!("MethodCall({method_name}, {receiver}, {args}, _)");
                self.ident(field!(method_name.ident));
                self.expr(receiver);
                self.slice(args, |e| self.expr(e));
            },
            ExprKind::Tup(elements) => {
                bind!(self, elements);
                kind!("Tup({elements})");
                self.slice(elements, |e| self.expr(e));
            },
            ExprKind::Use(expr, _) => {
                bind!(self, expr);
                kind!("Use({expr})");
                self.expr(expr);
            },
            ExprKind::Binary(op, left, right) => {
                bind!(self, op, left, right);
                kind!("Binary({op}, {left}, {right})");
                chain!(self, "BinOpKind::{:?} == {op}.node", op.value.node);
                self.expr(left);
                self.expr(right);
            },
            ExprKind::Unary(op, inner) => {
                bind!(self, inner);
                kind!("Unary(UnOp::{op:?}, {inner})");
                self.expr(inner);
            },
            ExprKind::Lit(lit) => {
                bind!(self, lit);
                kind!("Lit(ref {lit})");
                self.lit(lit);
            },
            ExprKind::Cast(expr, cast_ty) => {
                bind!(self, expr, cast_ty);
                kind!("Cast({expr}, {cast_ty})");
                self.maybe_path(cast_ty);
                self.expr(expr);
            },
            ExprKind::Type(expr, _ty) => {
                bind!(self, expr);
                kind!("Type({expr}, _)");
                self.expr(expr);
            },
            ExprKind::Loop(body, label, des, _) => {
                bind!(self, body);
                opt_bind!(self, label);
                kind!("Loop({body}, {label}, LoopSource::{des:?}, _)");
                self.block(body);
                label.if_some(|l| self.ident(field!(l.ident)));
            },
            ExprKind::If(cond, then, else_expr) => {
                bind!(self, cond, then);
                opt_bind!(self, else_expr);
                kind!("If({cond}, {then}, {else_expr})");
                self.expr(cond);
                self.expr(then);
                else_expr.if_some(|e| self.expr(e));
            },
            ExprKind::Match(scrutinee, arms, des) => {
                bind!(self, scrutinee, arms);
                kind!("Match({scrutinee}, {arms}, MatchSource::{des:?})");
                self.expr(scrutinee);
                self.slice(arms, |arm| self.arm(arm));
            },
            ExprKind::Closure(&Closure {
                capture_clause,
                fn_decl,
                body: body_id,
                kind,
                ..
            }) => {
                let capture_clause = match capture_clause {
                    CaptureBy::Value { .. } => "Value { .. }",
                    CaptureBy::Use { .. } => "Use { .. }",
                    CaptureBy::Ref => "Ref",
                };

                let closure_kind = match kind {
                    ClosureKind::Closure => "ClosureKind::Closure".to_string(),
                    ClosureKind::Coroutine(coroutine_kind) => match coroutine_kind {
                        CoroutineKind::Desugared(desugaring, source) => format!(
                            "ClosureKind::Coroutine(CoroutineKind::Desugared(CoroutineDesugaring::{desugaring:?}, CoroutineSource::{source:?}))"
                        ),
                        CoroutineKind::Coroutine(movability) => {
                            format!("ClosureKind::Coroutine(CoroutineKind::Coroutine(Movability::{movability:?})")
                        },
                    },
                    ClosureKind::CoroutineClosure(desugaring) => {
                        format!("ClosureKind::CoroutineClosure(CoroutineDesugaring::{desugaring:?})")
                    },
                };

                let ret_ty = match fn_decl.output {
                    FnRetTy::DefaultReturn(_) => "FnRetTy::DefaultReturn(_)",
                    FnRetTy::Return(_) => "FnRetTy::Return(_ty)",
                };

                bind!(self, fn_decl, body_id);
                kind!(
                    "Closure {{ capture_clause: CaptureBy::{capture_clause}, fn_decl: {fn_decl}, body: {body_id}, closure_kind: {closure_kind}, .. }}"
                );
                chain!(self, "let {ret_ty} = {fn_decl}.output");
                self.body(body_id);
            },
            ExprKind::Yield(sub, source) => {
                bind!(self, sub);
                kind!("Yield(sub, YieldSource::{source:?})");
                self.expr(sub);
            },
            ExprKind::Block(block, label) => {
                bind!(self, block);
                opt_bind!(self, label);
                kind!("Block({block}, {label})");
                self.block(block);
                label.if_some(|l| self.ident(field!(l.ident)));
            },
            ExprKind::Assign(target, value, _) => {
                bind!(self, target, value);
                kind!("Assign({target}, {value}, _span)");
                self.expr(target);
                self.expr(value);
            },
            ExprKind::AssignOp(op, target, value) => {
                bind!(self, op, target, value);
                kind!("AssignOp({op}, {target}, {value})");
                chain!(self, "BinOpKind::{:?} == {op}.node", op.value.node);
                self.expr(target);
                self.expr(value);
            },
            ExprKind::Field(object, field_name) => {
                bind!(self, object, field_name);
                kind!("Field({object}, {field_name})");
                self.ident(field_name);
                self.expr(object);
            },
            ExprKind::Index(object, index, _) => {
                bind!(self, object, index);
                kind!("Index({object}, {index})");
                self.expr(object);
                self.expr(index);
            },
            ExprKind::Path(_) => {
                self.maybe_path(expr);
            },
            ExprKind::AddrOf(kind, mutability, inner) => {
                bind!(self, inner);
                kind!("AddrOf(BorrowKind::{kind:?}, Mutability::{mutability:?}, {inner})");
                self.expr(inner);
            },
            ExprKind::Break(destination, value) => {
                bind!(self, destination);
                opt_bind!(self, value);
                kind!("Break({destination}, {value})");
                self.destination(destination);
                value.if_some(|e| self.expr(e));
            },
            ExprKind::Continue(destination) => {
                bind!(self, destination);
                kind!("Continue({destination})");
                self.destination(destination);
            },
            ExprKind::Ret(value) => {
                opt_bind!(self, value);
                kind!("Ret({value})");
                value.if_some(|e| self.expr(e));
            },
            ExprKind::Become(value) => {
                bind!(self, value);
                kind!("Become({value})");
                self.expr(value);
            },
            ExprKind::InlineAsm(_) => {
                kind!("InlineAsm(_)");
                out!("// unimplemented: `ExprKind::InlineAsm` is not further destructured at the moment");
            },
            ExprKind::OffsetOf(container, ref fields) => {
                bind!(self, container, fields);
                kind!("OffsetOf({container}, {fields})");
            },
            ExprKind::Struct(qpath, fields, base) => {
                bind!(self, qpath, fields);
                let base = OptionPat::new(match base {
                    StructTailExpr::Base(base) => Some(self.bind("base", base)),
                    StructTailExpr::None | StructTailExpr::DefaultFields(_) => None,
                });
                kind!("Struct({qpath}, {fields}, {base})");
                self.qpath(qpath, expr);
                self.slice(fields, |field| {
                    self.ident(field!(field.ident));
                    self.expr(field!(field.expr));
                });
                base.if_some(|e| self.expr(e));
            },
            ExprKind::ConstBlock(_) => kind!("ConstBlock(_)"),
            ExprKind::Repeat(value, length) => {
                bind!(self, value, length);
                kind!("Repeat({value}, {length})");
                self.expr(value);
                self.const_arg(length);
            },
            ExprKind::Err(_) => kind!("Err(_)"),
            ExprKind::DropTemps(expr) => {
                bind!(self, expr);
                kind!("DropTemps({expr})");
                self.expr(expr);
            },
            ExprKind::UnsafeBinderCast(..) => {
                unimplemented!("unsafe binders are not implemented yet");
            },
        }
    }

    fn block(&self, block: &Binding<&hir::Block<'_>>) {
        self.slice(field!(block.stmts), |stmt| self.stmt(stmt));
        self.option(field!(block.expr), "trailing_expr", |expr| {
            self.expr(expr);
        });
    }

    fn body(&self, body_id: &Binding<hir::BodyId>) {
        let expr = self.cx.tcx.hir_body(body_id.value).value;
        bind!(self, expr);
        chain!(self, "{expr} = &cx.tcx.hir_body({body_id}).value");
        self.expr(expr);
    }

    fn pat_expr(&self, lit: &Binding<&hir::PatExpr<'_>>, pat: &Binding<&hir::Pat<'_>>) {
        let kind = |kind| chain!(self, "let PatExprKind::{kind} = {lit}.kind");
        macro_rules! kind {
            ($($t:tt)*) => (kind(format_args!($($t)*)));
        }
        match lit.value.kind {
            PatExprKind::Lit { lit, negated } => {
                bind!(self, lit);
                bind!(self, negated);
                kind!("Lit {{ ref {lit}, {negated} }}");
                self.lit(lit);
            },
            PatExprKind::ConstBlock(_) => kind!("ConstBlock(_)"),
            PatExprKind::Path(_) => self.maybe_path(pat),
        }
    }

    fn pat(&self, pat: &Binding<&hir::Pat<'_>>) {
        let kind = |kind| chain!(self, "let PatKind::{kind} = {pat}.kind");
        macro_rules! kind {
            ($($t:tt)*) => (kind(format_args!($($t)*)));
        }

        match pat.value.kind {
            PatKind::Missing => unreachable!(),
            PatKind::Wild => kind!("Wild"),
            PatKind::Never => kind!("Never"),
            PatKind::Binding(ann, _, name, sub) => {
                bind!(self, name);
                opt_bind!(self, sub);
                let ann = match ann {
                    BindingMode::NONE => "NONE",
                    BindingMode::REF => "REF",
                    BindingMode::MUT => "MUT",
                    BindingMode::REF_MUT => "REF_MUT",
                    BindingMode::MUT_REF => "MUT_REF",
                    BindingMode::MUT_REF_MUT => "MUT_REF_MUT",
                };
                kind!("Binding(BindingMode::{ann}, _, {name}, {sub})");
                self.ident(name);
                sub.if_some(|p| self.pat(p));
            },
            PatKind::Struct(ref qpath, fields, ignore) => {
                bind!(self, qpath, fields);
                kind!("Struct(ref {qpath}, {fields}, {ignore})");
                self.qpath(qpath, pat);
                self.slice(fields, |field| {
                    self.ident(field!(field.ident));
                    self.pat(field!(field.pat));
                });
            },
            PatKind::Or(fields) => {
                bind!(self, fields);
                kind!("Or({fields})");
                self.slice(fields, |pat| self.pat(pat));
            },
            PatKind::TupleStruct(ref qpath, fields, skip_pos) => {
                bind!(self, qpath, fields);
                kind!("TupleStruct(ref {qpath}, {fields}, {skip_pos:?})");
                self.qpath(qpath, pat);
                self.slice(fields, |pat| self.pat(pat));
            },
            PatKind::Tuple(fields, skip_pos) => {
                bind!(self, fields);
                kind!("Tuple({fields}, {skip_pos:?})");
                self.slice(fields, |field| self.pat(field));
            },
            PatKind::Box(pat) => {
                bind!(self, pat);
                kind!("Box({pat})");
                self.pat(pat);
            },
            PatKind::Deref(pat) => {
                bind!(self, pat);
                kind!("Deref({pat})");
                self.pat(pat);
            },
            PatKind::Ref(pat, muta) => {
                bind!(self, pat);
                kind!("Ref({pat}, Mutability::{muta:?})");
                self.pat(pat);
            },
            PatKind::Guard(pat, cond) => {
                bind!(self, pat, cond);
                kind!("Guard({pat}, {cond})");
                self.pat(pat);
                self.expr(cond);
            },
            PatKind::Expr(lit_expr) => {
                bind!(self, lit_expr);
                kind!("Expr({lit_expr})");
                self.pat_expr(lit_expr, pat);
            },
            PatKind::Range(start, end, end_kind) => {
                opt_bind!(self, start, end);
                kind!("Range({start}, {end}, RangeEnd::{end_kind:?})");
                start.if_some(|e| self.pat_expr(e, pat));
                end.if_some(|e| self.pat_expr(e, pat));
            },
            PatKind::Slice(start, middle, end) => {
                bind!(self, start, end);
                opt_bind!(self, middle);
                kind!("Slice({start}, {middle}, {end})");
                middle.if_some(|p| self.pat(p));
                self.slice(start, |pat| self.pat(pat));
                self.slice(end, |pat| self.pat(pat));
            },
            PatKind::Err(_) => kind!("Err"),
        }
    }

    fn stmt(&self, stmt: &Binding<&hir::Stmt<'_>>) {
        let kind = |kind| chain!(self, "let StmtKind::{kind} = {stmt}.kind");
        macro_rules! kind {
            ($($t:tt)*) => (kind(format_args!($($t)*)));
        }

        match stmt.value.kind {
            StmtKind::Let(local) => {
                bind!(self, local);
                kind!("Let({local})");
                self.option(field!(local.init), "init", |init| {
                    self.expr(init);
                });
                self.pat(field!(local.pat));
            },
            StmtKind::Item(_) => kind!("Item(item_id)"),
            StmtKind::Expr(e) => {
                bind!(self, e);
                kind!("Expr({e})");
                self.expr(e);
            },
            StmtKind::Semi(e) => {
                bind!(self, e);
                kind!("Semi({e})");
                self.expr(e);
            },
        }
    }
}

fn has_attr(cx: &LateContext<'_>, hir_id: HirId) -> bool {
    let attrs = cx.tcx.hir_attrs(hir_id);
<<<<<<< HEAD
    get_attr(cx.sess(), attrs, "author").count() > 0
=======
    get_attr(cx.sess(), attrs, sym::author).count() > 0
>>>>>>> 03ba508d
}<|MERGE_RESOLUTION|>--- conflicted
+++ resolved
@@ -1,8 +1,4 @@
-<<<<<<< HEAD
-use clippy_utils::{MaybePath, get_attr, higher, path_def_id};
-=======
 use clippy_utils::{MaybePath, get_attr, higher, path_def_id, sym};
->>>>>>> 03ba508d
 use itertools::Itertools;
 use rustc_ast::LitIntType;
 use rustc_ast::ast::{LitFloatType, LitKind};
@@ -830,9 +826,5 @@
 
 fn has_attr(cx: &LateContext<'_>, hir_id: HirId) -> bool {
     let attrs = cx.tcx.hir_attrs(hir_id);
-<<<<<<< HEAD
-    get_attr(cx.sess(), attrs, "author").count() > 0
-=======
     get_attr(cx.sess(), attrs, sym::author).count() > 0
->>>>>>> 03ba508d
 }