--- conflicted
+++ resolved
@@ -44,11 +44,7 @@
             if let Some(parent) = get_parent_expr(cx, expr) {
                 let data = if let ExprKind::MethodCall(segment, recv, args, span) = parent.kind {
                     if args.is_empty()
-<<<<<<< HEAD
-                        && segment.ident.name == sym!(parse)
-=======
                         && segment.ident.name.as_str() == "parse"
->>>>>>> ab560d88
                         && let parse_result_ty = cx.typeck_results().expr_ty(parent)
                         && is_type_diagnostic_item(cx, parse_result_ty, sym::Result)
                         && let ty::Adt(_, substs) = parse_result_ty.kind()
