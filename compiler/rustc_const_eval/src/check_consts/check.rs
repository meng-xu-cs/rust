--- conflicted
+++ resolved
@@ -428,45 +428,8 @@
                     place.as_ref(),
                 );
 
-<<<<<<< HEAD
-                // If the place is indirect, this is basically a reborrow. We have a reborrow
-                // special case above, but for raw pointers and pointers/references to `static` and
-                // when the `*` is not the first projection, `place_as_reborrow` does not recognize
-                // them as such, so we end up here. This should probably be considered a
-                // `TransientCellBorrow` (we consider the equivalent mutable case a
-                // `TransientMutBorrow`), but such reborrows got accidentally stabilized already and
-                // it is too much of a breaking change to take back.
-                if borrowed_place_has_mut_interior && !place.is_indirect() {
-                    match self.const_kind() {
-                        // In a const fn all borrows are transient or point to the places given via
-                        // references in the arguments (so we already checked them with
-                        // TransientCellBorrow/CellBorrow as appropriate).
-                        // The borrow checker guarantees that no new non-transient borrows are created.
-                        // NOTE: Once we have heap allocations during CTFE we need to figure out
-                        // how to prevent `const fn` to create long-lived allocations that point
-                        // to (interior) mutable memory.
-                        hir::ConstContext::ConstFn => self.check_op(ops::TransientCellBorrow),
-                        _ => {
-                            // Locals with StorageDead are definitely not part of the final constant value, and
-                            // it is thus inherently safe to permit such locals to have their
-                            // address taken as we can't end up with a reference to them in the
-                            // final value.
-                            // Note: This is only sound if every local that has a `StorageDead` has a
-                            // `StorageDead` in every control flow path leading to a `return` terminator.
-                            // If anything slips through, there's no safety net -- safe code can create
-                            // references to variants of `!Freeze` enums as long as that variant is `Freeze`,
-                            // so interning can't protect us here.
-                            if self.local_is_transient(place.local) {
-                                self.check_op(ops::TransientCellBorrow);
-                            } else {
-                                self.check_op(ops::CellBorrow);
-                            }
-                        }
-                    }
-=======
                 if borrowed_place_has_mut_interior && self.place_may_escape(place) {
                     self.check_op(ops::EscapingCellBorrow);
->>>>>>> c16ff445
                 }
             }
 
