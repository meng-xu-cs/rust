--- conflicted
+++ resolved
@@ -392,11 +392,7 @@
         unescape_literal(inner, mode, &mut |_, ch| match ch {
             Ok(ch) => unescaped.push(ch),
             Err(e) if !e.is_fatal() => (),
-<<<<<<< HEAD
-            Err(e) => panic!("{:?}", e),
-=======
             Err(e) => panic!("{e:?}"),
->>>>>>> 0f6932a1
         });
 
         let mut parts = Vec::new();
