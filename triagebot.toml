[relabel]
allow-unauthenticated = [
    "A-*", "C-*", "E-*", "I-*", "L-*", "P-*", "S-*", "T-*",
    "good first issue", "beta-nominated"
]

# Allows shortcuts like `@rustbot ready`
#
# See https://forge.rust-lang.org/triagebot/shortcuts.html
[shortcut]

[merge-conflicts]

[note]

[close]

[transfer]

[issue-links]

[mentions."clippy_lints/src/doc"]
cc = ["@notriddle"]

# Prevents mentions in commits to avoid users being spammed
[no-mentions]

# Have rustbot inform users about the *No Merge Policy*
[no-merges]
exclude_titles = ["Rustup"] # exclude syncs from rust-lang/rust
labels = ["has-merge-commits", "S-waiting-on-author"]

[review-requested]
# Those labels are removed when PR author requests a review from an assignee
remove_labels = ["S-waiting-on-author"]
# Those labels are added when PR author requests a review from an assignee
add_labels = ["S-waiting-on-review"]

[review-submitted]
# These labels are removed when a review is submitted.
review_labels = ["S-waiting-on-review"]
# This label is added when a review is submitted.
reviewed_label = "S-waiting-on-author"

[autolabel."S-waiting-on-review"]
new_pr = true

[concern]
# These labels are set when there are unresolved concerns, removed otherwise
labels = ["S-waiting-on-concerns"]

[assign]
contributing_url = "https://github.com/rust-lang/rust-clippy/blob/master/CONTRIBUTING.md"
users_on_vacation = [
    "matthiaskrgr",
    "Manishearth",
<<<<<<< HEAD
=======
    "samueltardieu",
>>>>>>> e85b1dd6
]

[assign.owners]
"/.github" = ["@flip1995"]
"/triagebot.toml" = ["@flip1995"]
"/book" = ["@flip1995"]
"*" = [
    "@Manishearth",
    "@llogiq",
    "@Alexendoo",
    "@dswij",
    "@Jarcho",
    "@blyxyas",
    "@y21",
    "@samueltardieu",
]<|MERGE_RESOLUTION|>--- conflicted
+++ resolved
@@ -54,10 +54,7 @@
 users_on_vacation = [
     "matthiaskrgr",
     "Manishearth",
-<<<<<<< HEAD
-=======
     "samueltardieu",
->>>>>>> e85b1dd6
 ]
 
 [assign.owners]
