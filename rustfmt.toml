--- conflicted
+++ resolved
@@ -4,9 +4,6 @@
 wrap_comments = true
 edition = "2021"
 error_on_line_overflow = true
-<<<<<<< HEAD
-=======
 imports_granularity = "Module"
->>>>>>> bafde543
 version = "Two"
 ignore = ["tests/ui/crashes/ice-10912.rs"]