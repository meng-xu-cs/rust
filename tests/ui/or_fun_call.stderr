--- conflicted
+++ resolved
@@ -114,9 +114,6 @@
 LL |         .or(Some(Bar(b, Duration::from_secs(2))));
    |          ^^^^^^^^^^^^^^^^^^^^^^^^^^^^^^^^^^^^^^^^ help: try this: `or_else(|| Some(Bar(b, Duration::from_secs(2))))`
 
-<<<<<<< HEAD
-error: aborting due to 19 previous errors
-=======
 error: use of `unwrap_or` followed by a function call
   --> $DIR/or_fun_call.rs:141:14
    |
@@ -136,4 +133,3 @@
    |              ^^^^^^^^^^^^^^^^^^^^^^^^^^^^^^^^^^^^^^^^^ help: try this: `unwrap_or_else(|| unsafe { s.as_mut_vec() })`
 
 error: aborting due to 22 previous errors
->>>>>>> 981ffa7c
