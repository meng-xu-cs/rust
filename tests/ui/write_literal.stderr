--- conflicted
+++ resolved
@@ -145,11 +145,7 @@
    |
 
 error: literal with an empty format string
-<<<<<<< HEAD
-  --> tests/ui/write_literal.rs:68:23
-=======
   --> tests/ui/write_literal.rs:75:23
->>>>>>> d8ecde0e
    |
 LL |     writeln!(v, "{}", r#"""#);
    |                       ^^^^^^
@@ -161,21 +157,12 @@
    |
 
 error: literal with an empty format string
-<<<<<<< HEAD
-  --> tests/ui/write_literal.rs:72:9
-   |
-LL | /         r#"
-LL | |         foo
-LL | |         \
-LL | |         \\
-=======
   --> tests/ui/write_literal.rs:80:9
    |
 LL | /         r#"
 LL | |
 LL | |         foo
 LL | |         \
->>>>>>> d8ecde0e
 ...  |
 LL | |         bar
 LL | | "#
@@ -184,10 +171,7 @@
 help: try
    |
 LL ~         "
-<<<<<<< HEAD
-=======
 LL +
->>>>>>> d8ecde0e
 LL +         foo
 LL +         \\
 LL +         \\\\
