--- conflicted
+++ resolved
@@ -580,7 +580,6 @@
         (left, right)
     }
 
-<<<<<<< HEAD
     /// Loops through `n` iterations, returning the `n`th element of the
     /// iterator.
     ///
@@ -619,8 +618,6 @@
         last
     }
 
-=======
->>>>>>> c6f4a03d
     /// Performs a fold operation over the entire iterator, returning the
     /// eventual state at the end of the iteration.
     ///
@@ -642,7 +639,6 @@
         accum
     }
 
-<<<<<<< HEAD
     /// Counts the number of elements in this iterator.
     ///
     /// # Example
@@ -658,8 +654,6 @@
         self.fold(0, |cnt, _x| cnt + 1)
     }
 
-=======
->>>>>>> c6f4a03d
     /// Tests whether the predicate holds true for all elements in the iterator.
     ///
     /// # Example
@@ -1230,134 +1224,6 @@
 impl_multiplicative! { f32,  1.0 }
 impl_multiplicative! { f64,  1.0 }
 
-<<<<<<< HEAD
-/// A trait for iterators over elements which can be compared to one another.
-#[unstable = "recently renamed for new extension trait conventions"]
-pub trait IteratorOrdExt<A> {
-    /// Consumes the entire iterator to return the maximum element.
-    ///
-    /// # Example
-    ///
-    /// ```rust
-    /// let a = [1, 2, 3, 4, 5];
-    /// assert!(a.iter().max().unwrap() == &5);
-    /// ```
-    fn max(self) -> Option<A>;
-
-    /// Consumes the entire iterator to return the minimum element.
-    ///
-    /// # Example
-    ///
-    /// ```rust
-    /// let a = [1, 2, 3, 4, 5];
-    /// assert!(a.iter().min().unwrap() == &1);
-    /// ```
-    fn min(self) -> Option<A>;
-
-    /// `min_max` finds the minimum and maximum elements in the iterator.
-    ///
-    /// The return type `MinMaxResult` is an enum of three variants:
-    ///
-    /// - `NoElements` if the iterator is empty.
-    /// - `OneElement(x)` if the iterator has exactly one element.
-    /// - `MinMax(x, y)` is returned otherwise, where `x <= y`. Two
-    ///    values are equal if and only if there is more than one
-    ///    element in the iterator and all elements are equal.
-    ///
-    /// On an iterator of length `n`, `min_max` does `1.5 * n` comparisons,
-    /// and so is faster than calling `min` and `max` separately which does `2 * n` comparisons.
-    ///
-    /// # Example
-    ///
-    /// ```rust
-    /// use std::iter::MinMaxResult::{NoElements, OneElement, MinMax};
-    ///
-    /// let v: [int; 0] = [];
-    /// assert_eq!(v.iter().min_max(), NoElements);
-    ///
-    /// let v = [1];
-    /// assert!(v.iter().min_max() == OneElement(&1));
-    ///
-    /// let v = [1, 2, 3, 4, 5];
-    /// assert!(v.iter().min_max() == MinMax(&1, &5));
-    ///
-    /// let v = [1, 2, 3, 4, 5, 6];
-    /// assert!(v.iter().min_max() == MinMax(&1, &6));
-    ///
-    /// let v = [1, 1, 1, 1];
-    /// assert!(v.iter().min_max() == MinMax(&1, &1));
-    /// ```
-    fn min_max(self) -> MinMaxResult<A>;
-}
-
-#[unstable = "trait is unstable"]
-impl<T, I> IteratorOrdExt<T> for I where I: Iterator<Item=T>, T: Ord {
-    #[inline]
-    fn max(self) -> Option<T> {
-        self.fold(None, |max, x| {
-            match max {
-                None    => Some(x),
-                Some(y) => Some(cmp::max(x, y))
-            }
-        })
-    }
-
-    #[inline]
-    fn min(self) -> Option<T> {
-        self.fold(None, |min, x| {
-            match min {
-                None    => Some(x),
-                Some(y) => Some(cmp::min(x, y))
-            }
-        })
-    }
-
-    fn min_max(mut self) -> MinMaxResult<T> {
-        let (mut min, mut max) = match self.next() {
-            None => return NoElements,
-            Some(x) => {
-                match self.next() {
-                    None => return OneElement(x),
-                    Some(y) => if x < y {(x, y)} else {(y,x)}
-                }
-            }
-        };
-
-        loop {
-            // `first` and `second` are the two next elements we want to look at.
-            // We first compare `first` and `second` (#1). The smaller one is then compared to
-            // current minimum (#2). The larger one is compared to current maximum (#3). This
-            // way we do 3 comparisons for 2 elements.
-            let first = match self.next() {
-                None => break,
-                Some(x) => x
-            };
-            let second = match self.next() {
-                None => {
-                    if first < min {
-                        min = first;
-                    } else if first > max {
-                        max = first;
-                    }
-                    break;
-                }
-                Some(x) => x
-            };
-            if first < second {
-                if first < min {min = first;}
-                if max < second {max = second;}
-            } else {
-                if second < min {min = second;}
-                if max < first {max = first;}
-            }
-        }
-
-        MinMax(min, max)
-    }
-}
-
-=======
->>>>>>> c6f4a03d
 /// `MinMaxResult` is an enum returned by `min_max`. See `IteratorOrdExt::min_max` for more detail.
 #[derive(Clone, PartialEq, Show)]
 #[unstable = "unclear whether such a fine-grained result is widely useful"]
@@ -1445,35 +1311,6 @@
     I: ExactSizeIterator + Iterator<Item=D>,
 {}
 
-<<<<<<< HEAD
-#[unstable = "recently renamed for extension trait conventions"]
-/// An extension trait for cloneable iterators.
-pub trait CloneIteratorExt {
-    /// Repeats an iterator endlessly
-    ///
-    /// # Example
-    ///
-    /// ```rust
-    /// use std::iter::{CloneIteratorExt, count};
-    ///
-    /// let a = count(1, 1).take(1);
-    /// let mut cy = a.cycle();
-    /// assert_eq!(cy.next(), Some(1));
-    /// assert_eq!(cy.next(), Some(1));
-    /// ```
-    #[stable]
-    fn cycle(self) -> Cycle<Self>;
-}
-
-impl<I> CloneIteratorExt for I where I: Iterator + Clone {
-    #[inline]
-    fn cycle(self) -> Cycle<I> {
-        Cycle{orig: self.clone(), iter: self}
-    }
-}
-
-=======
->>>>>>> c6f4a03d
 /// An iterator that repeats endlessly
 #[derive(Clone, Copy)]
 #[must_use = "iterator adaptors are lazy and do nothing unless consumed"]
