--- conflicted
+++ resolved
@@ -132,37 +132,17 @@
     }
 }
 
-<<<<<<< HEAD
-fn fold_ty_param_bound(
-    tpb: &ty_param_bound,
-    fld: ast_fold
-) -> ty_param_bound {
+fn fold_ty_param_bound(tpb: &TyParamBound, fld: ast_fold) -> TyParamBound {
     match *tpb {
-=======
-fn fold_ty_param_bound(tpb: TyParamBound, fld: ast_fold) -> TyParamBound {
-    match tpb {
->>>>>>> d0a12347
         TraitTyParamBound(ty) => TraitTyParamBound(fld.fold_ty(ty)),
         RegionTyParamBound => RegionTyParamBound
     }
 }
 
-<<<<<<< HEAD
-pub fn fold_ty_param(tp: &ty_param, fld: ast_fold) -> ty_param {
-    ast::ty_param {
-        ident: /* FIXME (#2543) */ copy tp.ident,
-        id: fld.new_id(tp.id),
-        bounds: @tp.bounds.map(|x| fold_ty_param_bound(x, fld)),
-    }
-}
-
-pub fn fold_ty_params(tps: &[ty_param], fld: ast_fold) -> ~[ty_param] {
-    tps.map(|x| fold_ty_param(x, fld))
-=======
 pub fn fold_ty_param(tp: TyParam, fld: ast_fold) -> TyParam {
     TyParam {ident: tp.ident,
              id: fld.new_id(tp.id),
-             bounds: @tp.bounds.map(|x| fold_ty_param_bound(*x, fld))}
+             bounds: @tp.bounds.map(|x| fold_ty_param_bound(x, fld))}
 }
 
 pub fn fold_ty_params(tps: &OptVec<TyParam>,
@@ -184,7 +164,6 @@
 pub fn fold_generics(generics: &Generics, fld: ast_fold) -> Generics {
     Generics {ty_params: fold_ty_params(&generics.ty_params, fld),
               lifetimes: fold_lifetimes(&generics.lifetimes, fld)}
->>>>>>> d0a12347
 }
 
 pub fn noop_fold_crate(c: &crate_, fld: ast_fold) -> crate_ {
@@ -213,11 +192,7 @@
         attrs: ni.attrs.map(|x| fold_attribute(*x)),
         node:
             match ni.node {
-<<<<<<< HEAD
-                foreign_item_fn(ref fdec, purity, ref tps) => {
-=======
-                foreign_item_fn(fdec, purity, ref generics) => {
->>>>>>> d0a12347
+                foreign_item_fn(ref fdec, purity, ref generics) => {
                     foreign_item_fn(
                         ast::fn_decl {
                             inputs: fdec.inputs.map(|a| fold_arg(*a)),
@@ -225,11 +200,7 @@
                             cf: fdec.cf,
                         },
                         purity,
-<<<<<<< HEAD
-                        fold_ty_params(*tps, fld))
-=======
                         fold_generics(generics, fld))
->>>>>>> d0a12347
                 }
                 foreign_item_const(t) => {
                     foreign_item_const(fld.fold_ty(t))
@@ -260,17 +231,14 @@
                span: sf.span }
 }
 
-<<<<<<< HEAD
 pub fn noop_fold_item_underscore(i: &item_, fld: ast_fold) -> item_ {
     match *i {
-        item_const(t, e) => {
-            item_const(fld.fold_ty(t), fld.fold_expr(e))
-        }
-        item_fn(ref decl, purity, ref tps, ref body) => {
+        item_const(t, e) => item_const(fld.fold_ty(t), fld.fold_expr(e)),
+        item_fn(ref decl, purity, ref generics, ref body) => {
             item_fn(
                 fold_fn_decl(decl, fld),
                 purity,
-                fold_ty_params(*tps, fld),
+                fold_generics(generics, fld),
                 fld.fold_block(body)
             )
         }
@@ -278,10 +246,10 @@
         item_foreign_mod(ref nm) => {
             item_foreign_mod(fld.fold_foreign_mod(nm))
         }
-        item_ty(t, ref tps) => {
-            item_ty(fld.fold_ty(t), fold_ty_params(*tps, fld))
-        }
-        item_enum(ref enum_definition, ref tps) => {
+        item_ty(t, ref generics) => {
+            item_ty(fld.fold_ty(t), fold_generics(generics, fld))
+        }
+        item_enum(ref enum_definition, ref generics) => {
             item_enum(
                 ast::enum_def(
                     ast::enum_def_ {
@@ -293,72 +261,32 @@
                         }
                     }
                 ),
-                fold_ty_params(*tps, fld))
-        }
-        item_struct(ref struct_def, ref tps) => {
+                fold_generics(generics, fld))
+        }
+        item_struct(ref struct_def, ref generics) => {
             let struct_def = fold_struct_def(*struct_def, fld);
-            item_struct(struct_def, /* FIXME (#2543) */ copy *tps)
-        }
-        item_impl(ref tps, ifce, ty, ref methods) => {
+            item_struct(struct_def, /* FIXME (#2543) */ copy *generics)
+        }
+        item_impl(ref generics, ifce, ty, ref methods) => {
             item_impl(
-                fold_ty_params(*tps, fld),
+                fold_generics(generics, fld),
                 ifce.map(|p| fold_trait_ref(*p, fld)),
                 fld.fold_ty(ty),
                 methods.map(|x| fld.fold_method(*x))
             )
-=======
-pub fn noop_fold_item_underscore(i: item_, fld: ast_fold) -> item_ {
-    match i {
-        item_const(t, e) => item_const(fld.fold_ty(t), fld.fold_expr(e)),
-        item_fn(ref decl, purity, ref typms, ref body) => {
-            item_fn(fold_fn_decl(/* FIXME (#2543) */ copy *decl, fld),
-                    purity,
-                    fold_generics(typms, fld),
-                    fld.fold_block(*body))
-        }
-        item_mod(m) => item_mod(fld.fold_mod(m)),
-        item_foreign_mod(nm) => item_foreign_mod(fld.fold_foreign_mod(nm)),
-        item_ty(t, ref typms) => item_ty(fld.fold_ty(t),
-                                     fold_generics(typms, fld)),
-        item_enum(ref enum_definition, ref typms) => {
-            item_enum(ast::enum_def(ast::enum_def_ {
-                variants: enum_definition.variants.map(
-                    |x| fld.fold_variant(*x)),
-                common: enum_definition.common.map(
-                    |x| fold_struct_def(*x, fld)),
-            }), fold_generics(typms, fld))
-        }
-        item_struct(ref struct_def, ref typms) => {
-            let struct_def = fold_struct_def(
-                /* FIXME (#2543) */ copy *struct_def,
-                fld);
-            item_struct(struct_def, /* FIXME (#2543) */ copy *typms)
-        }
-        item_impl(ref tps, ifce, ty, ref methods) => {
-            item_impl(fold_generics(tps, fld),
-                      ifce.map(|p| fold_trait_ref(*p, fld)),
-                      fld.fold_ty(ty),
-                      methods.map(|x| fld.fold_method(*x)))
->>>>>>> d0a12347
-        }
-        item_trait(ref tps, ref traits, ref methods) => {
+        }
+        item_trait(ref generics, ref traits, ref methods) => {
             let methods = do methods.map |method| {
                 match *method {
                     required(*) => copy *method,
                     provided(method) => provided(fld.fold_method(method))
                 }
             };
-<<<<<<< HEAD
             item_trait(
-                fold_ty_params(*tps, fld),
+                fold_generics(generics, fld),
                 traits.map(|p| fold_trait_ref(*p, fld)),
                 methods
             )
-=======
-            item_trait(fold_generics(tps, fld),
-                       traits.map(|p| fold_trait_ref(*p, fld)),
-                       methods)
->>>>>>> d0a12347
         }
         item_mac(ref m) => {
             // FIXME #2888: we might actually want to do something here.
