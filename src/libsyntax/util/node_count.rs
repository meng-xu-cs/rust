--- conflicted
+++ resolved
@@ -63,15 +63,7 @@
         self.count += 1;
         walk_pat(self, p)
     }
-<<<<<<< HEAD
-    fn visit_decl(&mut self, d: &Decl) {
-        self.count += 1;
-        walk_decl(self, d)
-    }
     fn visit_expr(&mut self, ex: &Expr) {
-=======
-    fn visit_expr(&mut self, ex: &'v Expr) {
->>>>>>> f6fe5b6a
         self.count += 1;
         walk_expr(self, ex)
     }
